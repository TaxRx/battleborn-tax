--- conflicted
+++ resolved
@@ -1466,7 +1466,6 @@
                        documentType === 'allocation_report' ? 'ALLOCATION_SUMMARY' :
                        'RESEARCH_SUMMARY';
       
-<<<<<<< HEAD
       console.log('🔍 [ClientPortal] Executing query:', {
         table: 'rd_reports',
         businessYearId,
@@ -1484,60 +1483,11 @@
       
       let data = result.data;
       let error = result.error;
-=======
-      if (documentType === 'allocation_report') {
-        // For allocation reports, get all RESEARCH_SUMMARY records and filter for allocation_report content
-        console.log('🔍 [ClientPortal] Querying for allocation report - getting all RESEARCH_SUMMARY records');
-        const result = await client
-          .from('rd_reports')
-          .select('generated_html, filing_guide, allocation_report, type, created_at, updated_at, id, business_id, ai_version, locked')
-          .eq('business_year_id', businessYearId)
-          .eq('type', 'RESEARCH_SUMMARY');
-        
-        // Filter for the record that has allocation_report content
-        if (result.data && result.data.length > 0) {
-          const allocationRecord = result.data.find(record => record.allocation_report && record.allocation_report.trim().length > 0);
-          if (allocationRecord) {
-            data = allocationRecord;
-            error = null;
-            console.log('✅ [ClientPortal] Found allocation report record with content');
-          } else {
-            data = null;
-            error = { code: 'PGRST116', message: 'No allocation report content found' };
-            console.log('❌ [ClientPortal] No allocation report content found in any RESEARCH_SUMMARY records');
-          }
-        } else {
-          data = result.data;
-          error = result.error;
-        }
-      } else {
-        // For other document types, use the original logic
-        const queryType = documentType === 'filing_guide' ? 'FILING_GUIDE' : 'RESEARCH_SUMMARY';
-        console.log('🔍 [ClientPortal] Executing query:', {
-          table: 'rd_reports',
-          businessYearId,
-          queryType,
-          documentType,
-          selectFields: 'generated_html, filing_guide, allocation_report, type, created_at, updated_at, id, business_id, ai_version, locked'
-        });
-        
-        const result = await client
-          .from('rd_reports')
-          .select('generated_html, filing_guide, allocation_report, type, created_at, updated_at, id, business_id, ai_version, locked')
-          .eq('business_year_id', businessYearId)
-          .eq('type', queryType)
-          .order('updated_at', { ascending: false })
-          .limit(1);
-        data = result.data?.[0] || null;
-        error = result.error || (!data ? { code: 'PGRST116', message: 'not found' } : null);
-      }
->>>>>>> fad5a06e
 
       // If that fails and we have business context, try with business_id as well
       if (error?.code === 'PGRST116' && portalData?.business_id) {
         console.log('🔄 [ClientPortal] Retrying query with business_id context');
         
-<<<<<<< HEAD
         // Use same simplified query logic for retry
         const retryResult = await client
           .from('rd_reports')
@@ -1546,38 +1496,6 @@
           .eq('business_id', portalData.business_id)
           .eq('type', queryType)
           .single();
-=======
-        if (documentType === 'allocation_report') {
-          const retryQuery = await client
-            .from('rd_reports')
-            .select('generated_html, filing_guide, allocation_report, type, created_at, updated_at, id, business_id, ai_version, locked')
-            .eq('business_year_id', businessYearId)
-            .eq('business_id', portalData.business_id)
-            .eq('type', 'RESEARCH_SUMMARY');
-          
-          // Filter for the record that has allocation_report content
-          if (retryQuery.data && retryQuery.data.length > 0) {
-            const allocationRecord = retryQuery.data.find(record => record.allocation_report && record.allocation_report.trim().length > 0);
-            if (allocationRecord) {
-              retryResult = { data: allocationRecord, error: null };
-            } else {
-              retryResult = { data: null, error: { code: 'PGRST116', message: 'No allocation report content found' } };
-            }
-          } else {
-            retryResult = retryQuery;
-          }
-        } else {
-          const queryType = documentType === 'filing_guide' ? 'FILING_GUIDE' : 'RESEARCH_SUMMARY';
-          retryResult = await client
-            .from('rd_reports')
-            .select('generated_html, filing_guide, allocation_report, type, created_at, updated_at, id, business_id, ai_version, locked')
-            .eq('business_year_id', businessYearId)
-            .eq('business_id', portalData.business_id)
-            .eq('type', queryType)
-            .order('updated_at', { ascending: false })
-            .limit(1);
-        }
->>>>>>> fad5a06e
         
         if (!retryResult.error) {
           data = retryResult.data;
@@ -2219,13 +2137,8 @@
       </div>
 
       <div className="max-w-7xl mx-auto px-4 sm:px-6 lg:px-8 py-8">
-<<<<<<< HEAD
         <div className="grid grid-cols-1 lg:grid-cols-4 gap-8">
            {/* Sidebar - Business & Year Selection */}
-=======
-          <div className="grid grid-cols-1 lg:grid-cols-4 gap-8">
-           {/* Sidebar - Year Selection */}
->>>>>>> fad5a06e
           <div className="lg:col-span-1 space-y-6">
             {/* Business Selector */}
             <div className="bg-white rounded-xl shadow-lg p-6">
@@ -2346,10 +2259,6 @@
 
           {/* Main Content */}
           <div className="lg:col-span-3">
-<<<<<<< HEAD
-            {approvedYears.length === 0 ? (
-              <NoApprovedDataMessage />
-=======
             {viewMode === 'databank' ? (
               <div className="space-y-8">
                 <div className="flex items-center justify-between">
@@ -2433,8 +2342,8 @@
                   })}
                 </div>
               </div>
->>>>>>> fad5a06e
-            ) : selectedYear && (
+            ) :  approvedYears.length === 0 ? (
+              <NoApprovedDataMessage /> ) : selectedYear && (
               <div className="space-y-8">
                 {/* Dashboard Tiles */}
                 {dashboardTiles && (
