--- conflicted
+++ resolved
@@ -200,26 +200,6 @@
           throw error;
         }
 
-<<<<<<< HEAD
-        if (rdBusiness) {
-          console.log('✅ Found existing R&D business:', rdBusiness);
-          
-          // Find the current year (2025) or the most recent year
-          const currentYear = new Date().getFullYear();
-          const businessYears = rdBusiness.rd_business_years || [];
-          const currentYearData = businessYears.find(by => by.year === currentYear) || 
-                                 businessYears.sort((a, b) => b.year - a.year)[0] || 
-                                 null;
-          
-          console.log('📅 Setting selected year to:', currentYearData?.year || 'none');
-          
-          setWizardState(prev => ({
-            ...prev,
-            business: rdBusiness,
-            selectedYear: currentYearData
-          }));
-          return;
-=======
         if (business) {
           console.log('🔍 RDTaxWizard - Business data loaded successfully:', {
             businessId: business.id,
@@ -251,7 +231,6 @@
         } else {
           console.warn('🔍 RDTaxWizard - No business data returned from database');
           setError('No business found with the provided ID');
->>>>>>> ed6c4090
         }
       } catch (error) {
         console.error('🔍 RDTaxWizard - Error loading business data:', error);
