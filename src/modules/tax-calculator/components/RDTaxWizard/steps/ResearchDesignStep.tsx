--- conflicted
+++ resolved
@@ -1,10 +1,6 @@
 import React, { useState, useEffect, useCallback, useRef } from 'react';
 import { ResearchDesignService } from "../../../../../services/researchDesignService";
-<<<<<<< HEAD
-import { RolesService, Role } from "../../../../../services/rolesService";
-=======
 // RolesService removed - now handled by RoleSnapshot component
->>>>>>> ed6c4090
 import {
   ResearchActivityWithSteps,
   SelectedStep,
@@ -132,13 +128,7 @@
   const [showStepAllocation, setShowStepAllocation] = useState(false);
   const [subcomponents, setSubcomponents] = useState<any[]>([]);
   
-<<<<<<< HEAD
-  // Roles state
-  const [roles, setRoles] = useState<Role[]>([]);
-  const [rolesAppliedPercentages, setRolesAppliedPercentages] = useState<{ [roleName: string]: number }>({});
-=======
   // Roles now handled by RoleSnapshot component
->>>>>>> ed6c4090
 
   // Accordion state management
   const [expandedStep, setExpandedStep] = useState<string | null>(null);
@@ -202,8 +192,6 @@
   // IMPORTANT: Always use the selected year ID, fall back to businessYearId only if no year is selected
   const effectiveBusinessYearId = selectedActivityYearId || businessYearId;
 
-<<<<<<< HEAD
-=======
   // Debounced database update functionality
   const databaseUpdateTimeoutRef = useRef<NodeJS.Timeout | null>(null);
   const pendingUpdatesRef = useRef<Map<string, { stepId: string; percentage: number }>>(new Map());
@@ -292,7 +280,6 @@
   // Note: Data isolation is now handled by parent component via key prop
   // which forces complete component remount when switching businesses
 
->>>>>>> ed6c4090
   // Helper functions to handle both old and new data structures
   const getActivityName = (activity: any) => {
     return activity.activity_name || activity.name || 'Unknown Activity';
@@ -634,15 +621,8 @@
               step_name: stepName
             });
             
-<<<<<<< HEAD
-            // Recalculate roles after updating applied percentage
-            setTimeout(() => {
-              loadRolesData();
-            }, 100);
-=======
             // Trigger real-time role snapshot update after applied percentage change
             triggerRoleSnapshotUpdate(50, 'applied percentage change');
->>>>>>> ed6c4090
           }
         } catch (error) {
           console.error('Error saving applied percentage, time percentage, and step name:', error);
@@ -675,14 +655,6 @@
       await calculateAndSaveAppliedPercentage(subcomponent.subcomponent_id, subcomponent.step_id);
     }
     
-<<<<<<< HEAD
-    console.log('Finished recalculating all applied percentages');
-    
-    // Recalculate roles after updating all applied percentages
-    setTimeout(() => {
-      loadRolesData();
-    }, 200);
-=======
     console.log('✅ Finished force recalculating all applied percentages');
     
     // Recalculate roles after updating all applied percentages
@@ -748,7 +720,6 @@
         await diagnosticDatabaseValues();
       }, 1000);
     }, 500);
->>>>>>> ed6c4090
   };
 
   // 2. When updating a step's time percentage, upsert to rd_selected_steps
@@ -760,11 +731,7 @@
         .from('rd_selected_steps')
         .upsert({
           business_year_id: selectedActivityYearId,
-<<<<<<< HEAD
-          research_activity_id: activitiesWithSteps[activeActivityIndex]?.activityId,
-=======
           research_activity_id: activitiesWithSteps[activeActivityIndex]?.id || activitiesWithSteps[activeActivityIndex]?.activityId,
->>>>>>> ed6c4090
           step_id: stepId,
           time_percentage: timePercentage
         }, { onConflict: 'business_year_id,step_id' });
@@ -790,13 +757,8 @@
 
     const subcomponentData: Omit<SelectedSubcomponent, 'id' | 'created_at' | 'updated_at'> = {
       business_year_id: selectedActivityYearId,
-<<<<<<< HEAD
-      research_activity_id: currentActivity.activityId,
-      step_id: currentStepId,
-=======
       research_activity_id: existing.research_activity_id,  // Keep existing activity assignment
       step_id: existing.step_id,  // Keep existing step assignment
->>>>>>> ed6c4090
       subcomponent_id: subcomponentId,
       frequency_percentage: existing?.frequency_percentage || 0,
       year_percentage: existing?.year_percentage || 100,
@@ -943,25 +905,6 @@
       return savedStep?.time_percentage === undefined;
     });
     
-<<<<<<< HEAD
-    for (const step of steps) {
-      try {
-        const { error } = await supabase
-          .from('rd_selected_steps')
-          .upsert({
-            business_year_id: selectedActivityYearId,
-            research_activity_id: activityId,
-            step_id: step.id,
-            time_percentage: step.percentage
-          }, {
-            onConflict: 'business_year_id,step_id'
-          });
-          
-        if (error) {
-          console.error('Error saving step time percentage:', error);
-        } else {
-          console.log('Successfully saved step time percentage for step:', step.id, 'Value:', step.percentage);
-=======
     if (hasUnsavedSteps) {
       console.log('🔧 [INITIALIZE STEPS] Some steps need to be saved to database...');
       console.log('Activity data for initialization:', activity);
@@ -1001,7 +944,6 @@
           } catch (error) {
             console.error('Error saving step time percentage:', error);
           }
->>>>>>> ed6c4090
         }
       }
       
@@ -1013,20 +955,8 @@
       } catch (error) {
         console.error('Error refreshing selectedSteps:', error);
       }
-<<<<<<< HEAD
-    }
-    
-    // Refresh selectedSteps state to include the newly saved data
-    try {
-      const stepsData = await ResearchDesignService.getSelectedSteps(selectedActivityYearId);
-      setSelectedSteps(stepsData);
-      console.log('Refreshed selectedSteps with database data:', stepsData);
-    } catch (error) {
-      console.error('Error refreshing selectedSteps:', error);
-=======
     } else {
       console.log('🔧 [INITIALIZE STEPS] All steps already have saved time percentages, no database update needed');
->>>>>>> ed6c4090
     }
   };
 
@@ -1049,16 +979,6 @@
       
       const lockedTotal = lockedSteps.reduce((sum, s) => sum + s.percentage, 0);
       const currentStepPercentage = step.percentage;
-<<<<<<< HEAD
-      const availablePercentage = 100 - lockedTotal - currentStepPercentage;
-      
-      // Calculate the new available percentage after this step change
-      const newAvailablePercentage = 100 - lockedTotal - newPercentage;
-      
-      if (newAvailablePercentage < 0) {
-        // If we can't fit the new percentage, cap it
-        newPercentage = 100 - lockedTotal;
-=======
       const difference = newPercentage - currentStepPercentage;
       
       console.log('Pro-rata redistribution debug:', {
@@ -1079,7 +999,6 @@
       if (difference > 0 && difference > availableFromOthers) {
         newPercentage = currentStepPercentage + availableFromOthers;
         console.log('Capped increase to available space:', newPercentage);
->>>>>>> ed6c4090
       }
       
       // If decreasing beyond 0, cap at 0
@@ -1092,26 +1011,6 @@
       const updatedSteps = [...prevSteps];
       updatedSteps[stepIndex] = { ...step, percentage: newPercentage };
       
-<<<<<<< HEAD
-      // Redistribute remaining percentage among other unlocked steps
-      const otherUnlockedSteps = unlockedSteps.filter(s => s.id !== stepId);
-      console.log('Redistribution debug:', {
-        stepId,
-        newPercentage,
-        lockedTotal,
-        newAvailablePercentage,
-        otherUnlockedStepsCount: otherUnlockedSteps.length,
-        otherUnlockedSteps: otherUnlockedSteps.map(s => ({ id: s.id, name: s.name, percentage: s.percentage }))
-      });
-      
-      if (otherUnlockedSteps.length > 0 && newAvailablePercentage > 0) {
-        const equalShare = newAvailablePercentage / otherUnlockedSteps.length;
-        console.log('Redistributing with equal share:', equalShare);
-        otherUnlockedSteps.forEach(otherStep => {
-          const otherIndex = updatedSteps.findIndex(s => s.id === otherStep.id);
-          if (otherIndex !== -1) {
-            updatedSteps[otherIndex] = { ...otherStep, percentage: equalShare };
-=======
       // Pro-rata redistribution: distribute the difference proportionally among other unlocked steps
       if (otherUnlockedSteps.length > 0 && Math.abs(finalDifference) > 0.01) {
         const redistributionAmount = -finalDifference; // Negative because we're taking from others
@@ -1177,23 +1076,10 @@
         updatedSteps.forEach((s, index) => {
           if (s.isEnabled) {
             updatedSteps[index] = { ...s, percentage: s.percentage * scaleFactor };
->>>>>>> ed6c4090
           }
         });
-      } else if (otherUnlockedSteps.length > 0) {
-        // If no available percentage, set all other steps to 0
-        console.log('Setting other steps to 0 due to no available percentage');
-        otherUnlockedSteps.forEach(otherStep => {
-          const otherIndex = updatedSteps.findIndex(s => s.id === otherStep.id);
-          if (otherIndex !== -1) {
-            updatedSteps[otherIndex] = { ...otherStep, percentage: 0 };
-          }
-        });
-      }
-      
-<<<<<<< HEAD
-      console.log('Final updated steps:', updatedSteps.map(s => ({ id: s.id, name: s.name, percentage: s.percentage, isLocked: s.isLocked, isEnabled: s.isEnabled })));
-=======
+      }
+      
       console.log('Final pro-rata updated steps:', updatedSteps.map(s => ({ 
         id: s.id, 
         name: s.name, 
@@ -1202,7 +1088,6 @@
         isEnabled: s.isEnabled 
       })));
       
->>>>>>> ed6c4090
       return updatedSteps;
     });
 
@@ -1747,9 +1632,6 @@
       return;
     }
     
-<<<<<<< HEAD
-            console.log('Toggling subcomponent:', { subcomponentId, stepId, isCurrentlySelected, selectedActivityYearId, researchActivityId: currentActivity.activityId });
-=======
     // Log both the currently viewed activity and the correct owner activity
     const currentlyViewedActivity = activitiesWithSteps[activeActivityIndex];
     console.log('🔧 [FIX] Toggling subcomponent:', { 
@@ -1761,7 +1643,6 @@
       correctOwnerActivity: ownerActivity.activityName,
       correctResearchActivityId: ownerActivity.activityId
     });
->>>>>>> ed6c4090
     
     if (isCurrentlySelected) {
       // Remove from study
@@ -1778,14 +1659,8 @@
         } else {
           console.log('Successfully removed subcomponent:', subcomponentId);
           
-<<<<<<< HEAD
-          // Trigger role recalculation immediately after subcomponent removal
-          console.log('Triggering role recalculation after subcomponent removal...');
-          await loadRolesData();
-=======
           // Trigger real-time role snapshot update
           triggerRoleSnapshotUpdate(100, 'subcomponent removal');
->>>>>>> ed6c4090
         }
       } catch (error) {
         console.error('Error removing subcomponent:', error);
@@ -1837,11 +1712,7 @@
           console.log('Step not found in selectedSteps, creating step record...');
           const stepData = {
             business_year_id: selectedActivityYearId,
-<<<<<<< HEAD
-            research_activity_id: currentActivity.activityId,
-=======
             research_activity_id: ownerActivity.activityId,  // Use correct owner activity
->>>>>>> ed6c4090
             step_id: stepId,
             time_percentage: stepTimePercentage,
             applied_percentage: 0
@@ -1901,11 +1772,7 @@
           .from('rd_selected_subcomponents')
           .insert({
             business_year_id: selectedActivityYearId,
-<<<<<<< HEAD
-            research_activity_id: currentActivity.activityId,
-=======
             research_activity_id: ownerActivityId,  // Use correct owner activity ID
->>>>>>> ed6c4090
             step_id: stepId,
             subcomponent_id: subcomponentId,
             frequency_percentage: initialFrequencyPercent,
@@ -1981,14 +1848,8 @@
             console.log('Refreshed subcomponent data:', refreshedData);
             setSelectedSubcomponents(refreshedData || []);
             
-<<<<<<< HEAD
-            // Trigger role recalculation immediately after subcomponent changes
-            console.log('Triggering role recalculation after subcomponent toggle...');
-            await loadRolesData();
-=======
             // Trigger real-time role snapshot update
             triggerRoleSnapshotUpdate(100, 'subcomponent addition');
->>>>>>> ed6c4090
           }
         }
       } catch (error) {
@@ -2055,13 +1916,7 @@
       return updated;
     });
     
-<<<<<<< HEAD
-    // Recalculate roles after subcomponent changes
-    console.log('[ResearchDesignStep] Triggering role recalculation after subcomponent toggle...');
-    await loadRolesData();
-=======
     // Roles now handled by RoleSnapshot component
->>>>>>> ed6c4090
   };
 
   const handleFrequencyChange = async (stepId: string, subcomponentId: string, value: number) => {
@@ -2079,14 +1934,8 @@
     // Redistribute among other selected subcomponents and save to database
     await redistributeFrequencyPercentages(stepId, subcomponentId, value);
     
-<<<<<<< HEAD
-    // Recalculate roles after frequency change
-    console.log('[ResearchDesignStep] Triggering role recalculation after frequency change...');
-    await loadRolesData();
-=======
     // Trigger real-time role snapshot update after frequency change
     triggerRoleSnapshotUpdate(100, 'frequency change');
->>>>>>> ed6c4090
   };
 
   const handleYearChange = async (subcomponentId: string, value: number) => {
@@ -2121,13 +1970,7 @@
           triggerRoleSnapshotUpdate(100, 'year percentage change');
         }
         
-<<<<<<< HEAD
-        // Recalculate roles after year change
-        console.log('[ResearchDesignStep] Triggering role recalculation after year change...');
-        await loadRolesData();
-=======
         // Roles now handled by RoleSnapshot component
->>>>>>> ed6c4090
       }
     } catch (error) {
       console.error('Error updating year percent:', error);
@@ -2225,25 +2068,14 @@
         .update({ selected_roles: newRoles })
         .eq('subcomponent_id', subcomponentId)
         .eq('business_year_id', selectedActivityYearId);
-<<<<<<< HEAD
 
       if (updateError) {
         console.error('Error updating selected roles:', updateError);
         return;
       }
 
-      console.log('Successfully updated roles for subcomponent:', subcomponentId, 'New roles:', newRoles);
-
-=======
-
-      if (updateError) {
-        console.error('Error updating selected roles:', updateError);
-        return;
-      }
-
             console.log('Successfully updated roles for subcomponent:', subcomponentId, 'New roles:', newRoles);
 
->>>>>>> ed6c4090
       // Update local state
       setSubcomponentStates(prev => ({
         ...prev,
@@ -2264,19 +2096,12 @@
       } else {
         console.log('Reloaded subcomponents with updated roles:', updatedSubcomponents);
         setSelectedSubcomponents(updatedSubcomponents || []);
-<<<<<<< HEAD
-      }
-
-      // Recalculate roles immediately after updating
-      await loadRolesData();
-=======
         
         // Trigger real-time role snapshot update
         triggerRoleSnapshotUpdate(100, 'role toggle');
       }
 
       // Roles now handled by RoleSnapshot component
->>>>>>> ed6c4090
       
     } catch (error) {
       console.error('Error in handleRoleToggle:', error);
@@ -2512,11 +2337,7 @@
     'from-pink-500 to-rose-500'
   ];
 
-<<<<<<< HEAD
-  // Fetch years with activities for this business
-=======
   // Fetch ALL available business years for this business (not just ones with activities)
->>>>>>> ed6c4090
   const loadAvailableActivityYears = useCallback(async () => {
     if (!businessId) return;
     // Query all business years for this business
@@ -2529,27 +2350,6 @@
       setAvailableActivityYears([]);
       return;
     }
-<<<<<<< HEAD
-    // For each year, check if there are activities in rd_selected_activities
-    const { data: activities, error: actError } = await supabase
-      .from('rd_selected_activities')
-      .select('business_year_id')
-      .in('business_year_id', years.map(y => y.id));
-    if (actError || !activities) {
-      setAvailableActivityYears([]);
-      return;
-    }
-    const yearIdsWithActivities = new Set(activities.map(a => a.business_year_id));
-    const filteredYears = years.filter(y => yearIdsWithActivities.has(y.id));
-    setAvailableActivityYears(filteredYears);
-    
-    // Set the initial selected year to the current year if it exists in the filtered years
-    if (filteredYears.length > 0) {
-      const currentYear = new Date().getFullYear();
-      // First try to find the current year, then fall back to the first available year
-      const initialYear = filteredYears.find(y => y.year === currentYear) || 
-                         filteredYears[0];
-=======
     
     // FIXED: Show ALL business years, not just ones with activities
     // This allows users to switch to any year, even if no activities are configured yet
@@ -2561,7 +2361,6 @@
       // First try to find the current year, then fall back to the most recent year
       const initialYear = years.find(y => y.year === currentYear) || 
                          years[0]; // Years are sorted newest first
->>>>>>> ed6c4090
       setSelectedActivityYearId(initialYear.id);
       setSelectedActivityYear(initialYear.year);
       console.log('Set initial year to:', initialYear.year, 'ID:', initialYear.id, 'current year:', currentYear);
@@ -2577,10 +2376,7 @@
   useEffect(() => {
     if (availableActivityYears.length > 0 && !selectedActivityYearId) {
       const currentYear = new Date().getFullYear();
-<<<<<<< HEAD
-=======
       // Prefer current year, fall back to most recent year with data
->>>>>>> ed6c4090
       const matchingYear = availableActivityYears.find(y => y.year === currentYear) || availableActivityYears[0];
       setSelectedActivityYearId(matchingYear.id);
       setSelectedActivityYear(matchingYear.year);
@@ -2624,66 +2420,6 @@
     // This would typically fetch from the database
     // const subcomponents = await getSubcomponentsForYear(year);
     // setSubcomponents(subcomponents || []);
-<<<<<<< HEAD
-  };
-
-  const loadRolesData = async () => {
-    try {
-      console.log('[ResearchDesignStep] Loading roles data for selectedActivityYearId:', selectedActivityYearId);
-      console.log('[ResearchDesignStep] Selected activities:', selectedActivities);
-      console.log('[ResearchDesignStep] All selected subcomponents:', selectedSubcomponents);
-      
-      const rolesData = await RolesService.getRolesByBusinessYear(selectedActivityYearId);
-      console.log('[ResearchDesignStep] Fetched roles:', rolesData);
-      setRoles(rolesData);
-      
-      // Get the latest subcomponents data from the database to ensure we have the most current state
-      const { data: latestSubcomponents, error: subError } = await supabase
-        .from('rd_selected_subcomponents')
-        .select('*')
-        .eq('business_year_id', selectedActivityYearId);
-
-      if (subError) {
-        console.error('Error fetching latest subcomponents:', subError);
-        return;
-      }
-
-      console.log('[ResearchDesignStep] Latest subcomponents from database:', latestSubcomponents);
-      
-      // Filter subcomponents to only include those that are actually selected and have roles
-      const activeSubcomponents = (latestSubcomponents || []).filter(sub => 
-        sub.selected_roles && 
-        Array.isArray(sub.selected_roles) && 
-        sub.selected_roles.length > 0
-      );
-      
-      console.log('[ResearchDesignStep] Active subcomponents (with roles):', activeSubcomponents);
-      
-      // Log each active subcomponent's roles for debugging
-      activeSubcomponents.forEach(sub => {
-        console.log(`Subcomponent ${sub.subcomponent_id} has roles:`, sub.selected_roles);
-      });
-      
-      // Calculate applied percentages for roles based on subcomponent assignments
-      const appliedPercentages = await RolesService.calculateRolesAppliedPercentage(
-        selectedActivityYearId,
-        selectedActivities,
-        activeSubcomponents
-      );
-      console.log('[ResearchDesignStep] Calculated applied percentages:', appliedPercentages);
-      setRolesAppliedPercentages(appliedPercentages);
-      
-      // Update the baseline_applied_percent in the database for each role
-      for (const role of rolesData) {
-        const calculatedPercent = appliedPercentages[role.name] || 0;
-        await RolesService.updateRoleBaselineAppliedPercent(role.id, calculatedPercent);
-        console.log(`[ResearchDesignStep] Updated role ${role.name} baseline_applied_percent to ${calculatedPercent.toFixed(2)}%`);
-      }
-    } catch (error) {
-      console.error('Error loading roles data:', error);
-    }
-=======
->>>>>>> ed6c4090
   };
 
   // Removed: old roles calculation functions - now handled by RoleSnapshot component
@@ -2907,25 +2643,6 @@
       </span>
     );
   };
-
-  // Load roles data when component mounts or when selectedActivities or selectedSubcomponents change
-  useEffect(() => {
-    if (selectedActivities.length > 0 && selectedActivityYearId) {
-      loadRolesData();
-    }
-  }, [selectedActivities, selectedSubcomponents, selectedActivityYearId]);
-
-  // Additional effect to ensure roles are recalculated when subcomponents are modified
-  useEffect(() => {
-    if (selectedActivities.length > 0 && selectedActivityYearId && selectedSubcomponents.length > 0) {
-      // Debounce the role recalculation to avoid excessive calls
-      const timeoutId = setTimeout(() => {
-        loadRolesData();
-      }, 500);
-      
-      return () => clearTimeout(timeoutId);
-    }
-  }, [selectedSubcomponents, selectedActivityYearId]);
 
   if (loading) {
     return (
@@ -3021,48 +2738,6 @@
             </div>
             {/* Enhanced Applied Percentage Stacked Bar - Correlated with SB Data */}
             <div className="mt-6">
-<<<<<<< HEAD
-              <div className="flex justify-between text-sm text-blue-100 mb-2">
-                <span>Applied Percentage by Activity</span>
-                <span>{selectedActivities.reduce((sum, a) => sum + calculateActivityAppliedPercentage(a), 0).toFixed(2)}%</span>
-              </div>
-              <div className="w-full h-5 rounded-full bg-blue-500/30 flex overflow-hidden">
-                {selectedActivities.map((activity, idx) => {
-                  const applied = calculateActivityAppliedPercentage(activity);
-                  const width = applied; // Show actual percentage, not distribution
-                  const color = [
-                    'bg-purple-500', 'bg-blue-500', 'bg-green-500', 'bg-orange-500',
-                    'bg-indigo-500', 'bg-teal-500', 'bg-yellow-500', 'bg-pink-500'
-                  ][idx % 8];
-                  return (
-                    <div
-                      key={activity.id}
-                      className={`${color} h-full flex items-center justify-center transition-all duration-300`}
-                      style={{ width: `${width}%` }}
-                    >
-                      {width > 8 && (
-                        <span className="text-xs font-semibold text-white px-2 truncate">
-                          {getActivityName(activity)} ({applied.toFixed(2)}%)
-                        </span>
-                      )}
-                    </div>
-                  );
-                })}
-                {/* Fill unused portion if total < 100% */}
-                {(() => {
-                  const totalApplied = selectedActivities.reduce((sum, a) => sum + calculateActivityAppliedPercentage(a), 0);
-                  if (totalApplied < 100) {
-                    return (
-                      <div
-                        className="bg-gray-300 h-full flex-1"
-                        style={{ width: `${100 - totalApplied}%` }}
-                      />
-                    );
-                  }
-                  return null;
-                })()}
-              </div>
-=======
               {/* 🎯 NEW: Use standardized AppliedPercentageBar component */}
               {(() => {
                 // Prepare segments for the standardized bar
@@ -3109,7 +2784,6 @@
                   </div>
                 );
               })()}
->>>>>>> ed6c4090
             </div>
             {/* End Applied Percentage Stacked Bar */}
           </div>
@@ -3120,30 +2794,6 @@
       <div className="bg-white rounded-2xl shadow-lg border border-gray-100 overflow-hidden">
         <div className="bg-gradient-to-r from-gray-50 to-gray-100 px-6 py-4 border-b border-gray-200 flex items-center justify-between">
           <div className="flex items-center">
-<<<<<<< HEAD
-            <h3 className="text-2xl font-bold bg-gradient-to-r from-blue-600 via-purple-600 to-indigo-600 bg-clip-text text-transparent mr-4">Research Activities</h3>
-            <div className="flex items-center space-x-2">
-              <label className="text-sm font-medium text-gray-700">Year:</label>
-              <select
-                value={selectedActivityYearId}
-                onChange={e => {
-                  const newYearId = e.target.value;
-                  setSelectedActivityYearId(newYearId);
-                  setActiveActivityIndex(0); // Reset to first activity on year change
-                  console.log('Year selector changed to:', newYearId);
-                  
-                  // Find the year number for the selected year ID
-                  const selectedYear = availableActivityYears.find(y => y.id === newYearId);
-                  if (selectedYear) {
-                    setSelectedActivityYear(selectedYear.year);
-                  }
-                  
-                  // Trigger data reloading for the new year
-                  setTimeout(() => {
-                    loadSelectedActivities();
-                    loadRolesData();
-                  }, 100);
-=======
             <h3 className="text-2xl font-bold bg-gradient-to-r from-blue-600 via-purple-600 to-indigo-600 bg-clip-text text-transparent mr-4">Research Activities ({selectedActivityYear})</h3>
             <div className="flex items-center space-x-4">
               <button
@@ -3152,7 +2802,6 @@
                   console.log('%c📊 BusinessYearId:', 'color: #00ffff; font-weight: bold;', businessYearId);
                   console.log('%c🔍 Setting modal to true...', 'color: #ffff00; font-weight: bold;');
                   setShowResearchReportModal(true);
->>>>>>> ed6c4090
                 }}
                 className="flex items-center space-x-2 bg-gradient-to-r from-green-600 to-emerald-600 text-white px-4 py-2 rounded-lg hover:from-green-700 hover:to-emerald-700 transition-all duration-200 shadow-md hover:shadow-lg"
               >
@@ -3169,38 +2818,6 @@
             {/* Activity Cards - 2/3 width */}
             <div className="w-2/3">
               <div className="grid grid-cols-1 md:grid-cols-2 lg:grid-cols-3 gap-3">
-<<<<<<< HEAD
-                {selectedActivities.map((activity, index) => {
-                  const isActive = activeActivityIndex === index;
-                  const appliedPercentage = loading ? 0 : calculateActivityAppliedPercentage(activity);
-                  const practicePercentage = getActivityPercentage(activity);
-                  const colorGradient = ACTIVITY_COLORS[index % ACTIVITY_COLORS.length];
-                  
-                  return (
-                    <div
-                      key={activity.id}
-                      onClick={() => setActiveActivityIndex(index)}
-                      className={`relative group cursor-pointer transition-all duration-300 transform hover:scale-105 ${
-                        isActive ? 'ring-2 ring-blue-500 ring-offset-2' : ''
-                      }`}
-                    >
-                      <div className={`bg-gradient-to-br rounded-lg p-4 shadow-lg border-2 transition-all duration-300 ${
-                        isActive 
-                          ? `from-blue-500 to-blue-600 border-blue-400 text-white` 
-                          : `${colorGradient} border-gray-200 hover:shadow-xl text-white`
-                      }`}>
-                        {/* Activity Name */}
-                        <h4 className={`font-bold text-lg mb-2 ${isActive ? 'text-white' : 'text-white'}`}>
-                          {getActivityName(activity)}
-                        </h4>
-                        {/* Practice/Applied Percentages Combined */}
-                        <div className="mb-3">
-                          <div className="text-xs opacity-90 mb-1">Practice/Applied</div>
-                          <div className="text-lg font-bold">
-                            {practicePercentage}% / {loading ? '...' : `${appliedPercentage.toFixed(2)}%`}
-                          </div>
-                        </div>
-=======
             {selectedActivities.map((activity, index) => {
               const isActive = activeActivityIndex === index;
               // CORRELATION FIX: Ensure database and template calculations match
@@ -3243,7 +2860,6 @@
                           <div className="text-xs opacity-90 mb-1">Practice → Applied</div>
                           <div className="text-lg font-bold">
                         {practicePercentage}% → {loading ? '...' : `${appliedPercentage.toFixed(2)}%`}
->>>>>>> ed6c4090
                       </div>
                           {/* Validation indicator */}
                           {!loading && appliedPercentage > practicePercentage && (
@@ -3258,61 +2874,8 @@
                           )}
                           <DatabaseAppliedDisplay activityId={getActivityId(activity)} loading={loading} />
                     </div>
-                  );
-                })}
-              </div>
-            </div>
-
-            {/* Roles Section - 1/3 width */}
-            <div className="w-1/3">
-              <div className="bg-gradient-to-r from-purple-50 to-indigo-50 rounded-lg p-4 border border-purple-200">
-                <h4 className="text-lg font-semibold text-purple-900 mb-3">Roles Applied Percentage</h4>
-                {/* Debug info */}
-                <div className="mb-3 p-2 bg-purple-100 rounded text-xs text-purple-700">
-                  <div>Effective Business Year ID: {effectiveBusinessYearId}</div>
-                  <div>Selected Year ID: {selectedActivityYearId}</div>
-                  <div>Roles found: {roles.length}</div>
-                  <div>Activities: {selectedActivities.length}</div>
+                  </div>
                 </div>
-<<<<<<< HEAD
-                <div className="space-y-3">
-                  {roles.length > 0 ? (
-                    roles.map((role) => {
-                      const appliedPercentage = rolesAppliedPercentages[role.name] || 0;
-                      const baselinePercent = role.baseline_applied_percent || 0;
-                      return (
-                        <div key={role.id} className="text-sm text-purple-700">
-                          <div className="flex justify-between items-center mb-1">
-                            <span>{role.name}</span>
-                            <span className="font-semibold">{appliedPercentage.toFixed(2)}%</span>
-                          </div>
-                          <div className="w-full bg-purple-200 rounded-full h-2">
-                            <div 
-                              className="bg-purple-600 h-2 rounded-full transition-all duration-300" 
-                              style={{ width: `${Math.min(appliedPercentage, 100)}%` }}
-                            ></div>
-                          </div>
-                          {/* Show both calculated and stored baseline */}
-                          <div className="text-xs text-purple-500 mt-1">
-                            Calculated: {appliedPercentage.toFixed(2)}% | Stored: {baselinePercent.toFixed(2)}%
-                          </div>
-                        </div>
-                      );
-                    })
-                  ) : (
-                    <div className="text-center py-4">
-                      <div className="w-8 h-8 bg-purple-100 rounded-full flex items-center justify-center mx-auto mb-2">
-                        <svg className="w-4 h-4 text-purple-400" fill="none" stroke="currentColor" viewBox="0 0 24 24">
-                          <path strokeLinecap="round" strokeLinejoin="round" strokeWidth={2} d="M12 4.354a4 4 0 110 5.292M15 21H3v-1a6 6 0 0112 0v1zm0 0h6v-1a6 6 0 00-9-5.197m13.5-9a2.5 2.5 0 11-5 0 2.5 2.5 0 015 0z" />
-                        </svg>
-                      </div>
-                      <p className="text-purple-500 text-xs">No roles found for this business year.</p>
-                    </div>
-                  )}
-                </div>
-              </div>
-            </div>
-=======
               );
             })}
               </div>
@@ -3323,10 +2886,8 @@
               <RoleSnapshot ref={roleSnapshotRef} businessYearId={selectedActivityYearId} />
                   </div>
                 </div>
->>>>>>> ed6c4090
           </div>
         </div>
-      </div>
 
       {/* Subcomponent Applied Percentage Bar Chart (moved above step allocation) */}
       <div className="bg-gradient-to-r from-orange-50 to-red-50 rounded-xl p-6 border border-orange-200 mb-6">
@@ -3946,8 +3507,6 @@
         </div>
       )}
 
-<<<<<<< HEAD
-=======
       {/* Research Report Modal */}
       <ResearchReportModal
         isOpen={showResearchReportModal}
@@ -3958,7 +3517,6 @@
         businessYearId={selectedActivityYearId}
         businessId={businessId}
       />
->>>>>>> ed6c4090
 
     </div>
   );
