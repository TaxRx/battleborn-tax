--- conflicted
+++ resolved
@@ -1,10 +1,3 @@
-<<<<<<< HEAD
-import React, { useState, useEffect } from 'react';
-import { Calculator, TrendingUp, Building2, MapPin, DollarSign, AlertTriangle, CheckCircle, Info, Settings as SettingsIcon, ChevronDown, ChevronUp } from 'lucide-react';
-import { RDCalculationsService, CalculationResults, FederalCreditResults } from '../../../services/rdCalculationsService';
-import { toast } from 'react-hot-toast';
-import { supabase } from '../../../lib/supabase';
-=======
 import React, { useState, useEffect, useMemo } from 'react';
 import { Calculator, TrendingUp, Building2, MapPin, DollarSign, AlertTriangle, CheckCircle, Info, Settings as SettingsIcon, ChevronDown, ChevronUp, ChevronRight, FileText, RefreshCw, BarChart3 } from 'lucide-react';
 import { RDCalculationsService, CalculationResults, FederalCreditResults } from '../../../services/rdCalculationsService';
@@ -22,7 +15,6 @@
 // Standardized rounding functions
 const roundToDollar = (value: number): number => Math.round(value);
 const roundToPercentage = (value: number): number => Math.round(value * 100) / 100;
->>>>>>> ed6c4090
 
 interface WizardState {
   business: any;
@@ -65,8 +57,6 @@
     </div>
   );
 };
-<<<<<<< HEAD
-=======
 
 // KPI Chart Component
 const KPIChart: React.FC<{ title: string; data: any[]; type: 'line' | 'bar' | 'pie'; color: string }> = ({ title, data, type, color }) => {
@@ -234,7 +224,6 @@
     </div>
   );
 };
->>>>>>> ed6c4090
 
 const CalculationStep: React.FC<CalculationStepProps> = ({
   wizardState,
@@ -242,303 +231,15 @@
   onNext,
   onPrevious
 }) => {
-<<<<<<< HEAD
-=======
   // Get user information for userId
   const { user } = useUser();
   
->>>>>>> ed6c4090
   const [results, setResults] = useState<CalculationResults | null>(null);
   const [loading, setLoading] = useState(false);
   const [error, setError] = useState<string | null>(null);
   const [use280C, setUse280C] = useState(false);
   const [corporateTaxRate, setCorporateTaxRate] = useState(21);
   const [selectedMethod, setSelectedMethod] = useState<'standard' | 'asc'>('asc');
-<<<<<<< HEAD
-
-  // Accordion state for debug data
-  const [showDebug, setShowDebug] = useState(false);
-
-  const [allYears, setAllYears] = useState<any[]>([]);
-  const [selectedYearId, setSelectedYearId] = useState<string | null>(wizardState.selectedYear?.id || null);
-  const [historicalCards, setHistoricalCards] = useState<any[]>([]);
-  const [availableActivityYears, setAvailableActivityYears] = useState<Array<{id: string, year: number}>>([]);
-  const [selectedActivityYearId, setSelectedActivityYearId] = useState<string>(wizardState.selectedYear?.id || '');
-  const [selectedActivityYear, setSelectedActivityYear] = useState<number>(wizardState.selectedYear?.year || new Date().getFullYear());
-
-  // Fetch all business years for the dropdown and cards
-  useEffect(() => {
-    async function fetchYears() {
-      if (!wizardState.business?.id) return;
-      try {
-        // Fetch business years directly from the database
-        const { data: years, error: yearsError } = await supabase
-          .from('rd_business_years')
-          .select(`
-            *,
-            selected_activities:rd_selected_activities (*),
-            employees:rd_employee_year_data (*),
-            supplies:rd_supply_year_data (*),
-            contractors:rd_contractor_year_data (*)
-          `)
-          .eq('business_id', wizardState.business.id)
-          .order('year', { ascending: false });
-        
-        if (yearsError) {
-          console.error('Error fetching business years:', yearsError);
-          setAvailableActivityYears([]);
-          setAllYears([]);
-          return;
-        }
-        
-        const yearsData = years || [];
-        
-        // Filter years that have QRE data (total_qre > 0 or any activities/employees/supplies/contractors)
-        const yearsWithData = yearsData.filter(year => 
-          year.total_qre > 0 || 
-          (year.selected_activities && year.selected_activities.length > 0) ||
-          (year.employees && year.employees.length > 0) ||
-          (year.supplies && year.supplies.length > 0) ||
-          (year.contractors && year.contractors.length > 0)
-        );
-
-        // Sort years ascending
-        yearsWithData.sort((a, b) => a.year - b.year);
-
-        // Prepare QRE values for ASC calculation
-        const qreValues = yearsWithData.map(year => year.total_qre > 0 ? year.total_qre : (
-          (year.employees?.reduce((sum, e) => sum + (e.qre || 0), 0) || 0) +
-          (year.supplies?.reduce((sum, s) => sum + (s.qre || 0), 0) || 0) +
-          (year.contractors?.reduce((sum, c) => sum + (c.qre || 0), 0) || 0)
-        ));
-
-        // Helper to get QRE for a year (Business Setup takes precedence)
-        const getQRE = (year) => year.total_qre > 0 ? year.total_qre : (
-          (year.employees?.reduce((sum, e) => sum + (e.qre || 0), 0) || 0) +
-          (year.supplies?.reduce((sum, s) => sum + (s.qre || 0), 0) || 0) +
-          (year.contractors?.reduce((sum, c) => sum + (c.qre || 0), 0) || 0)
-        );
-
-        // Helper to get QRE breakdown for a year
-        const getQREBreakdown = (year) => {
-          if (year.total_qre > 0) {
-            // If direct entry, show all as 'Direct'
-            return {
-              employeesQRE: 0,
-              contractorsQRE: 0,
-              suppliesQRE: 0,
-              directQRE: year.total_qre
-            };
-          }
-          return {
-            employeesQRE: year.employees?.reduce((sum, e) => sum + (e.qre || 0), 0) || 0,
-            contractorsQRE: year.contractors?.reduce((sum, c) => sum + (c.qre || 0), 0) || 0,
-            suppliesQRE: year.supplies?.reduce((sum, s) => sum + (s.qre || 0), 0) || 0,
-            directQRE: 0
-          };
-        };
-
-        // Helper to get ASC credit for a year, and show percentage used
-        const getASCCredit = (yearIdx) => {
-          const qre = getQRE(yearsWithData[yearIdx]);
-          if (yearsWithData.length < 3) {
-            // Single-year ASC calculation: 6% of current year QRE
-            return { value: qre * 0.06, percent: 6 };
-          } else {
-            // Multi-year ASC calculation: 14% of (current year QRE - avg prior 3 years QRE)
-            if (yearIdx < 3) {
-              // Not enough prior years, fallback to single-year ASC
-              return { value: qre * 0.06, percent: 6 };
-            }
-            const prior3 = qreValues.slice(yearIdx - 3, yearIdx);
-            const avgPrior3 = prior3.reduce((a, b) => a + b, 0) / 3;
-            return { value: Math.max(0, (qre - avgPrior3) * 0.14), percent: 14, avgPrior3 };
-          }
-        };
-
-        // Helper to get Standard credit and base percentage (min 3%)
-        const getStandardCredit = (yearIdx) => {
-          const qre = getQRE(yearsWithData[yearIdx]);
-          // Calculate base percentage from prior years, fallback to 3%
-          let basePercent = 0.03;
-          if (yearIdx >= 4) {
-            const prior4 = qreValues.slice(yearIdx - 4, yearIdx);
-            const priorGross = yearsWithData.slice(yearIdx - 4, yearIdx).map(y => y.gross_receipts || 0);
-            const sumQRE = prior4.reduce((a, b) => a + b, 0);
-            const sumGross = priorGross.reduce((a, b) => a + b, 0);
-            if (sumGross > 0) {
-              basePercent = Math.max(0.03, sumQRE / sumGross);
-            }
-          }
-          // Standard credit: 20% of (current QRE - base percent * current gross receipts)
-          const gross = yearsWithData[yearIdx].gross_receipts || 0;
-          const baseAmount = basePercent * gross;
-          return {
-            value: Math.max(0, (qre - baseAmount) * 0.20),
-            basePercent: basePercent * 100,
-            baseAmount,
-            gross
-          };
-        };
-
-        setHistoricalCards(yearsWithData.map((year, idx) => {
-          const breakdown = getQREBreakdown(year);
-          const asc = getASCCredit(idx);
-          const std = getStandardCredit(idx);
-          return {
-            year: year.year,
-            qre: getQRE(year),
-            ...breakdown,
-            source: year.total_qre > 0 ? 'Direct' : 'Internal',
-            ascCredit: asc.value,
-            ascPercent: asc.percent,
-            ascAvgPrior3: asc.avgPrior3,
-            stdCredit: std.value,
-            stdBasePercent: std.basePercent,
-            stdBaseAmount: std.baseAmount,
-            stdGross: std.gross,
-            calculationDetails: null // Placeholder, will be populated later
-          };
-        }));
-        
-        setAvailableActivityYears(yearsWithData.sort((a, b) => b.year - a.year));
-        setAllYears(yearsWithData.sort((a, b) => b.year - a.year));
-        
-        // Set initial selected year
-        if (!selectedActivityYearId && yearsWithData.length > 0) {
-          const currentYear = new Date().getFullYear();
-          const matchingYear = yearsWithData.find(y => y.year === currentYear) || yearsWithData[0];
-          setSelectedActivityYearId(matchingYear.id);
-          setSelectedActivityYear(matchingYear.year);
-          setSelectedYearId(matchingYear.id);
-        }
-      } catch (error) {
-        console.error('Error fetching business years:', error);
-        setAvailableActivityYears([]);
-        setAllYears([]);
-      }
-    }
-    fetchYears();
-  }, [wizardState.business?.id, selectedActivityYearId]);
-
-  // When year changes, update calculation details
-  useEffect(() => {
-    if (selectedActivityYearId && selectedActivityYearId !== wizardState.selectedYear?.id) {
-      const yearObj = allYears.find(y => y.id === selectedActivityYearId);
-      if (yearObj) {
-        onUpdate({ selectedYear: yearObj });
-        setSelectedYearId(selectedActivityYearId);
-      }
-    }
-  }, [selectedActivityYearId, allYears]);
-
-  // Fetch ASC credit for each year for the cards
-  useEffect(() => {
-    async function fetchHistoricalCards() {
-      if (!allYears.length) return;
-      const cards = await Promise.all(
-        allYears.map(async (year) => {
-          let ascCredit = null;
-          let calculationDetails = null;
-          try {
-            const calc = await RDCalculationsService.calculateCredits(year.id);
-            ascCredit = calc.federalCredits.asc.credit;
-            calculationDetails = calc.federalCredits.asc.calculationDetails;
-          } catch (e) {}
-          // Determine Internal/External: Internal if any selected_activities or employees/supplies/contractors with activityLink/activityRoles
-          const isInternal = (year.selected_activities?.length > 0) ||
-            (year.employees?.some(e => e.activityRoles && Object.keys(e.activityRoles).length > 0)) ||
-            (year.supplies?.some(s => s.activityLink && Object.keys(s.activityLink).length > 0)) ||
-            (year.contractors?.some(c => c.activityLink && Object.keys(c.activityLink).length > 0));
-          // QRE breakdown for bar chart
-          const employeeQRE = Array.isArray(year.employees) ? year.employees.reduce((sum, e) => sum + (e.calculated_qre || 0), 0) : 0;
-          const contractorQRE = Array.isArray(year.contractors) ? year.contractors.reduce((sum, c) => sum + (c.calculated_qre || 0), 0) : 0;
-          const supplyQRE = Array.isArray(year.supplies) ? year.supplies.reduce((sum, s) => sum + (s.calculated_qre || 0), 0) : 0;
-          return {
-            id: year.id,
-            year: year.year,
-            qre: year.total_qre,
-            ascCredit,
-            isInternal,
-            employeeQRE,
-            contractorQRE,
-            supplyQRE,
-            calculationDetails
-          };
-        })
-      );
-      setHistoricalCards(cards);
-    }
-    fetchHistoricalCards();
-  }, [allYears]);
-
-  useEffect(() => {
-    if (wizardState.selectedYear?.id) {
-      loadCalculations();
-    }
-  }, [wizardState.selectedYear?.id, use280C, corporateTaxRate]);
-
-  const loadCalculations = async () => {
-    if (!wizardState.selectedYear?.id) return;
-
-    setLoading(true);
-    setError(null);
-
-    try {
-      // Always recalculate for debugging
-      const newResults = await RDCalculationsService.calculateCredits(
-        wizardState.selectedYear.id,
-        use280C,
-        corporateTaxRate / 100
-      );
-      setResults(newResults);
-      onUpdate({ calculations: newResults });
-    } catch (err) {
-      console.error('Error loading calculations:', err);
-      setError('Failed to load calculations. Please check your data and try again.');
-      toast.error('Failed to load calculations');
-    } finally {
-      setLoading(false);
-    }
-  };
-
-  const handleRecalculate = async () => {
-    if (!wizardState.selectedYear?.id) return;
-
-    setLoading(true);
-    setError(null);
-
-    try {
-      const newResults = await RDCalculationsService.calculateCredits(
-        wizardState.selectedYear.id,
-        use280C,
-        corporateTaxRate / 100
-      );
-
-      setResults(newResults);
-      onUpdate({ calculations: newResults });
-      toast.success('Calculations updated successfully');
-    } catch (err) {
-      console.error('Error recalculating:', err);
-      setError('Failed to recalculate. Please check your data and try again.');
-      toast.error('Failed to recalculate');
-    } finally {
-      setLoading(false);
-    }
-  };
-
-  const formatCurrency = (amount: number) => {
-    return new Intl.NumberFormat('en-US', {
-      style: 'currency',
-      currency: 'USD',
-      minimumFractionDigits: 0,
-      maximumFractionDigits: 0
-    }).format(amount);
-  };
-
-  const formatPercentage = (value: number) => {
-    return `${(value * 100).toFixed(2)}%`;
-=======
 
   // State calculation service instance
   const stateCalculationService = useMemo(() => StateCalculationService.getInstance(), []);
@@ -1778,7 +1479,6 @@
     setTimeout(() => {
       saveStateGrossReceipts(updatedGrossReceipts);
     }, 1000);
->>>>>>> ed6c4090
   };
 
   if (loading) {
@@ -1818,34 +1518,6 @@
     );
   }
 
-<<<<<<< HEAD
-  const { federalCredits, currentYearQRE, stateCredits, totalFederalCredit, totalStateCredits, totalCredits } = results;
-
-  // --- Move Total Tax Credits to the top as the header ---
-  return (
-    <div className="space-y-8">
-      {/* Total Tax Credits Header */}
-      <div className="bg-gradient-to-r from-blue-600 to-purple-600 rounded-lg shadow-lg p-8 text-white mb-8">
-        <div className="flex items-center mb-4">
-          <TrendingUp className="w-10 h-10 mr-4" />
-          <div>
-            <h2 className="text-4xl font-bold">Total R&D Tax Credits</h2>
-            <div className="text-lg opacity-80 mt-1">Federal + State Credits for Selected Year</div>
-          </div>
-        </div>
-        <div className="grid grid-cols-1 md:grid-cols-3 gap-8 mt-4">
-          <div>
-            <div className="text-sm opacity-90">Federal Credit</div>
-            <div className="text-3xl font-bold">{formatCurrency(totalFederalCredit)}</div>
-          </div>
-          <div>
-            <div className="text-sm opacity-90">State Credits</div>
-            <div className="text-3xl font-bold">{formatCurrency(totalStateCredits)}</div>
-          </div>
-          <div>
-            <div className="text-sm opacity-90">Total Credits</div>
-            <div className="text-4xl font-bold">{formatCurrency(totalCredits)}</div>
-=======
   const { federalCredits, currentYearQRE: federalCurrentYearQRE, stateCredits: federalStateCredits, totalFederalCredit, totalStateCredits: totalFederalStateCredits, totalCredits } = results;
 
   // Calculate chart data after results are available
@@ -1928,146 +1600,10 @@
                 </span>
           </div>
         </div>
->>>>>>> ed6c4090
           </div>
         </div>
       </div>
-      {/* End Total Tax Credits Header */}
-
-<<<<<<< HEAD
-      {/* Historical Credit Summary Section */}
-      <div className="bg-white rounded-lg shadow-sm border border-gray-200 p-6 mb-8">
-        <div className="flex flex-col md:flex-row md:items-center md:justify-between mb-6">
-          <div>
-            <h3 className="text-xl font-semibold text-gray-900 mb-2">Historical Credit Summary</h3>
-            <p className="text-sm text-gray-600">Review R&D credit calculations across all years with data</p>
-          </div>
-          <div className="flex items-center space-x-3">
-            <label className="text-sm font-medium text-gray-700">Select Year:</label>
-            <select
-              value={selectedActivityYearId}
-              onChange={(e) => {
-                const newYearId = e.target.value;
-                setSelectedActivityYearId(newYearId);
-                const selectedYear = availableActivityYears.find(y => y.id === newYearId);
-                if (selectedYear) {
-                  setSelectedActivityYear(selectedYear.year);
-                }
-              }}
-              className="px-3 py-2 border border-gray-300 rounded-md focus:outline-none focus:ring-2 focus:ring-blue-500 focus:border-blue-500 text-sm"
-            >
-              {availableActivityYears.map(y => (
-                <option key={y.id} value={y.id}>{y.year}</option>
-              ))}
-            </select>
-          </div>
-        </div>
-        {historicalCards.length > 0 ? (
-          <div className="grid grid-cols-1 md:grid-cols-2 lg:grid-cols-3 gap-4">
-            {historicalCards.map((card, idx) => (
-              <div key={card.year || idx} className="bg-gradient-to-br from-gray-50 to-white rounded-lg border border-gray-200 p-4 hover:shadow-md transition-shadow">
-                <div className="flex items-center justify-between mb-3">
-                  <div className="text-lg font-bold text-gray-900">{card.year}</div>
-                  <span className={`px-3 py-1 rounded-full text-xs font-semibold ${card.isInternal ? 'bg-blue-100 text-blue-700 border border-blue-200' : 'bg-gray-100 text-gray-700 border border-gray-200'}`}>{card.isInternal ? 'Internal' : 'External'}</span>
-                </div>
-                <div className="space-y-2">
-                  <div className="flex justify-between items-center">
-                    <span className="text-sm text-gray-600">QRE:</span>
-                    <span className="font-semibold text-gray-900">{formatCurrency(card.qre)}</span>
-                  </div>
-                  {/* QRE Bar Chart */}
-                  <div className="mt-2 mb-2">
-                    <div className="flex justify-between items-end h-24 w-full max-w-xs mx-auto mt-2 mb-4">
-                      {card.directQRE > 0 ? (
-                        <div className="flex flex-col items-center w-full">
-                          <span className="font-semibold text-xs mb-1">${(card.directQRE ?? 0).toLocaleString()}</span>
-                          <div className="bg-gray-500 w-8 mx-auto" style={{ height: '64px' }} />
-                          <span className="text-xs text-gray-700 mt-1">Direct</span>
-                        </div>
-                      ) : (
-                        <>
-                          <div className="flex flex-col items-center w-1/3">
-                            <span className="font-semibold text-xs mb-1">${(card.employeesQRE ?? 0).toLocaleString()}</span>
-                            <div className="bg-blue-500 w-4" style={{ height: `${Math.max(8, card.qre ? (card.employeesQRE / (card.qre || 1)) * 64 : 8)}px` }} />
-                            <span className="text-xs text-blue-700 mt-1">Emp</span>
-                          </div>
-                          <div className="flex flex-col items-center w-1/3">
-                            <span className="font-semibold text-xs mb-1">${(card.contractorsQRE ?? 0).toLocaleString()}</span>
-                            <div className="bg-green-500 w-4" style={{ height: `${Math.max(8, card.qre ? (card.contractorsQRE / (card.qre || 1)) * 64 : 8)}px` }} />
-                            <span className="text-xs text-green-700 mt-1">Cont</span>
-                          </div>
-                          <div className="flex flex-col items-center w-1/3">
-                            <span className="font-semibold text-xs mb-1">${(card.suppliesQRE ?? 0).toLocaleString()}</span>
-                            <div className="bg-purple-500 w-4" style={{ height: `${Math.max(8, card.qre ? (card.suppliesQRE / (card.qre || 1)) * 64 : 8)}px` }} />
-                            <span className="text-xs text-purple-700 mt-1">Supp</span>
-                          </div>
-                        </>
-                      )}
-                    </div>
-                  </div>
-                  <div className="flex justify-between items-center pt-2 border-t border-gray-100">
-                    <span className="text-sm text-gray-600">ASC Credit:</span>
-                    <span className="font-semibold text-green-600">
-                      {card.ascCredit !== null ? formatCurrency(card.ascCredit) : '—'}
-                    </span>
-                  </div>
-                  {/* Accordion for calculation details */}
-                  <AccordionSection title="Calculation Details" details={card.calculationDetails} />
-                </div>
-              </div>
-            ))}
-          </div>
-        ) : (
-          <div className="text-center py-8">
-            <div className="text-gray-400 text-4xl mb-4">📊</div>
-            <p className="text-gray-600">No historical data available. Complete previous steps to see credit calculations.</p>
-          </div>
-        )}
-      </div>
-      {/* End Historical Summary Section */}
-
-      {/* Header */}
-      <div className="text-center mb-8">
-        <div className="flex items-center justify-center mb-4">
-          <Calculator className="w-8 h-8 text-blue-600 mr-3" />
-          <h2 className="text-3xl font-bold text-gray-900">R&D Tax Credit Calculations</h2>
-        </div>
-        <p className="text-gray-600 max-w-2xl mx-auto">
-          Review your Qualified Research Expenses and calculated tax credits using both Standard and Alternative Simplified Credit methods.
-        </p>
-      </div>
-
-      {/* QRE Summary */}
-      <div className="bg-white rounded-lg shadow-sm border border-gray-200 p-6">
-        <h3 className="text-lg font-semibold text-gray-900 mb-4 flex items-center">
-          <DollarSign className="w-5 h-5 mr-2" />
-          Qualified Research Expenses (QRE)
-        </h3>
-        <div className="grid grid-cols-1 md:grid-cols-4 gap-4">
-          <div className="bg-blue-50 rounded-lg p-4">
-            <div className="text-2xl font-bold text-blue-900">
-              {formatCurrency(currentYearQRE.employee_wages)}
-            </div>
-            <div className="text-sm text-blue-600">Employee Wages</div>
-          </div>
-          <div className="bg-green-50 rounded-lg p-4">
-            <div className="text-2xl font-bold text-green-900">
-              {formatCurrency(currentYearQRE.contractor_costs)}
-            </div>
-            <div className="text-sm text-green-600">Contractor Costs</div>
-          </div>
-          <div className="bg-purple-50 rounded-lg p-4">
-            <div className="text-2xl font-bold text-purple-900">
-              {formatCurrency(currentYearQRE.supply_costs)}
-            </div>
-            <div className="text-sm text-purple-600">Supply Costs</div>
-          </div>
-          <div className="bg-orange-50 rounded-lg p-4">
-            <div className="text-2xl font-bold text-orange-900">
-              {formatCurrency(currentYearQRE.total)}
-            </div>
-            <div className="text-sm text-orange-600">Total QRE</div>
-=======
+
       {/* KPI Summary Cards */}
       <div className="grid grid-cols-1 md:grid-cols-5 gap-4 mb-6">
         <div className="bg-blue-50 rounded-lg p-4">
@@ -2207,7 +1743,6 @@
             <p className="text-sm text-gray-600">
               IRS Form 6765 calculation worksheet for detailed federal credit analysis
             </p>
->>>>>>> ed6c4090
           </div>
         </div>
 
@@ -2221,244 +1756,6 @@
         />
       </div>
 
-<<<<<<< HEAD
-      {/* Two Column Layout */}
-      <div className="grid grid-cols-1 lg:grid-cols-2 gap-8">
-        {/* Federal Credits - Left Column */}
-        <div className="space-y-6">
-          <div className="bg-white rounded-lg shadow-sm border border-gray-200 p-6">
-            <h3 className="text-lg font-semibold text-gray-900 mb-4 flex items-center">
-              <Building2 className="w-5 h-5 mr-2" />
-              Federal R&D Tax Credits
-            </h3>
-            {/* Calculation Settings Controls */}
-            <div className="mb-6 p-4 bg-gray-50 rounded-lg border border-gray-200">
-              <h4 className="text-md font-semibold text-gray-800 mb-3 flex items-center">
-                <SettingsIcon className="w-4 h-4 mr-2" />
-                Calculation Settings
-              </h4>
-              <div className="grid grid-cols-1 md:grid-cols-3 gap-4">
-                <div>
-                  <label className="block text-sm font-medium text-gray-700 mb-2">
-                    Method Selection
-                  </label>
-                  <select
-                    value={selectedMethod}
-                    onChange={(e) => setSelectedMethod(e.target.value as 'standard' | 'asc')}
-                    className="w-full px-3 py-2 border border-gray-300 rounded-md focus:outline-none focus:ring-2 focus:ring-blue-500 focus:border-blue-500 text-sm"
-                  >
-                    <option value="asc">Alternative Simplified Credit (ASC)</option>
-                    <option value="standard">Standard Credit</option>
-                  </select>
-                </div>
-                <div>
-                  <label className="block text-sm font-medium text-gray-700 mb-2">
-                    Corporate Tax Rate (%)
-                  </label>
-                  <input
-                    type="number"
-                    value={corporateTaxRate}
-                    onChange={(e) => setCorporateTaxRate(Number(e.target.value))}
-                    min="0"
-                    max="100"
-                    step="0.1"
-                    className="w-full px-3 py-2 border border-gray-300 rounded-md focus:outline-none focus:ring-2 focus:ring-blue-500 focus:border-blue-500 text-sm"
-                  />
-                </div>
-                <div className="flex items-center">
-                  <label className="flex items-center">
-                    <input
-                      type="checkbox"
-                      checked={use280C}
-                      onChange={(e) => setUse280C(e.target.checked)}
-                      className="h-4 w-4 text-blue-600 focus:ring-blue-500 border-gray-300 rounded"
-                    />
-                    <span className="ml-2 text-sm text-gray-700">Apply 280C Election</span>
-                  </label>
-                </div>
-              </div>
-              <div className="mt-3 text-xs text-gray-600">
-                <p>• <strong>ASC:</strong> {federalCredits.asc.isStartup ? '6%' : '14%'} of incremental QRE</p>
-                <p>• <strong>Standard:</strong> 20% of incremental QRE over base amount (Base %: {Math.max(federalCredits.standard.basePercentage * 100, 3).toFixed(2)}%)</p>
-                <p>• <strong>280C:</strong> Reduces credit by corporate tax rate to avoid double benefit</p>
-              </div>
-            </div>
-            {/* End Calculation Settings Controls */}
-            {/* Standard Credit with Detailed Calculations and Accordion */}
-            <div className="mb-6">
-              <h4 className="text-md font-semibold text-gray-800 mb-3">Standard Credit (Regular Method)</h4>
-              <div className="bg-gray-50 rounded-lg p-4">
-                {federalCredits.standard.isEligible ? (
-                  <div className="space-y-4">
-                    <div className="grid grid-cols-1 gap-3">
-                      <div className="flex justify-between items-center">
-                        <span className="text-sm text-gray-600">Current Year QRE:</span>
-                        <span className="font-semibold">{formatCurrency(currentYearQRE.total)}</span>
-                      </div>
-                      <div className="flex justify-between items-center">
-                        <span className="text-sm text-gray-600">Base Percentage:</span>
-                        <span className="font-semibold">{Math.max(federalCredits.standard.basePercentage * 100, 3).toFixed(2)}%</span>
-                      </div>
-                      <div className="flex justify-between items-center">
-                        <span className="text-sm text-gray-600">Fixed Base Amount:</span>
-                        <span className="font-semibold">{formatCurrency(federalCredits.standard.fixedBaseAmount)}</span>
-                      </div>
-                      <div className="flex justify-between items-center">
-                        <span className="text-sm text-gray-600">Incremental QRE:</span>
-                        <span className="font-semibold">{formatCurrency(federalCredits.standard.incrementalQRE)}</span>
-                      </div>
-                      <div className="flex justify-between items-center border-t pt-2">
-                        <span className="text-sm text-gray-600">Credit (20%):</span>
-                        <span className="text-lg font-semibold text-green-600">{formatCurrency(federalCredits.standard.credit)}</span>
-                      </div>
-                      {federalCredits.standard.adjustedCredit && (
-                        <div className="flex justify-between items-center border-t pt-2">
-                          <span className="text-sm text-gray-600">280C Adjusted Credit:</span>
-                          <span className="text-lg font-semibold text-blue-600">{formatCurrency(federalCredits.standard.adjustedCredit)}</span>
-                        </div>
-                      )}
-                    </div>
-                    {/* Accordion for Standard calculation details */}
-                    <AccordionSection title="Show Calculation Details" details={federalCredits.standard.calculationDetails} />
-                  </div>
-                ) : (
-                  <div className="flex items-center text-amber-600">
-                    <AlertTriangle className="w-5 h-5 mr-2" />
-                    <div>
-                      <div className="font-medium">Not Eligible</div>
-                      <div className="text-sm">
-                        {federalCredits.standard.missingData.join(', ')}
-                      </div>
-                    </div>
-                  </div>
-                )}
-              </div>
-            </div>
-            {/* ASC Credit with Detailed Calculations and Accordion */}
-            <div>
-              <h4 className="text-md font-semibold text-gray-800 mb-3">Alternative Simplified Credit (ASC)</h4>
-              <div className="bg-gray-50 rounded-lg p-4">
-                <div className="space-y-4">
-                  <div className="grid grid-cols-1 gap-3">
-                    <div className="flex justify-between items-center">
-                      <span className="text-sm text-gray-600">Current Year QRE:</span>
-                      <span className="font-semibold">{formatCurrency(currentYearQRE.total)}</span>
-                    </div>
-                    <div className="flex justify-between items-center">
-                      <span className="text-sm text-gray-600">Average Prior QRE:</span>
-                      <span className="font-semibold">{formatCurrency(federalCredits.asc.avgPriorQRE)}</span>
-                    </div>
-                    {federalCredits.asc.isStartup && (
-                      <div className="text-xs text-blue-600 bg-blue-50 p-2 rounded">
-                        Startup provision: Using 6% of current year QRE as base
-                      </div>
-                    )}
-                    <div className="flex justify-between items-center">
-                      <span className="text-sm text-gray-600">Incremental QRE:</span>
-                      <span className="font-semibold">{formatCurrency(federalCredits.asc.incrementalQRE)}</span>
-                    </div>
-                    <div className="flex justify-between items-center border-t pt-2">
-                      <span className="text-sm text-gray-600">Credit ({federalCredits.asc.isStartup ? '6%' : '14%'}):</span>
-                      <span className="text-lg font-semibold text-green-600">{formatCurrency(federalCredits.asc.credit)}</span>
-                    </div>
-                    {federalCredits.asc.adjustedCredit && (
-                      <div className="flex justify-between items-center border-t pt-2">
-                        <span className="text-sm text-gray-600">280C Adjusted Credit:</span>
-                        <span className="text-lg font-semibold text-blue-600">{formatCurrency(federalCredits.asc.adjustedCredit)}</span>
-                      </div>
-                    )}
-                  </div>
-                  {federalCredits.asc.missingData.length > 0 && (
-                    <div className="mt-3 flex items-center text-amber-600">
-                      <Info className="w-4 h-4 mr-2" />
-                      <div className="text-sm">{federalCredits.asc.missingData.join(', ')}</div>
-                    </div>
-                  )}
-                  {/* Accordion for ASC calculation details */}
-                  <AccordionSection title="Show Calculation Details" details={federalCredits.asc.calculationDetails} />
-                </div>
-              </div>
-            </div>
-            {/* Selected Method Summary */}
-            <div className="mt-6 p-4 bg-blue-50 rounded-lg">
-              <div className="flex items-center justify-between">
-                <div>
-                  <div className="text-sm text-blue-600">Selected Method</div>
-                  <div className="text-lg font-semibold text-blue-900">
-                    {selectedMethod === 'standard' ? 'Standard Credit' : 'Alternative Simplified Credit'}
-                  </div>
-                </div>
-                <div className="text-right">
-                  <div className="text-sm text-blue-600">Federal Credit</div>
-                  <div className="text-2xl font-bold text-blue-900">{formatCurrency(totalFederalCredit)}</div>
-                </div>
-              </div>
-            </div>
-            {/* Debug Data Accordion */}
-            <div className="mt-6">
-              <button
-                className="flex items-center text-xs text-yellow-700 bg-yellow-50 border border-yellow-200 rounded px-3 py-2 hover:bg-yellow-100 transition-colors"
-                onClick={() => setShowDebug((v) => !v)}
-                type="button"
-              >
-                {showDebug ? <ChevronUp className="w-4 h-4 mr-2" /> : <ChevronDown className="w-4 h-4 mr-2" />}
-                {showDebug ? 'Hide' : 'Show'} Raw Calculation Data
-              </button>
-              {showDebug && (
-                <div className="mt-2 p-3 bg-yellow-50 border border-yellow-200 rounded text-xs text-yellow-900">
-                  <div className="font-bold mb-1">[Debug] Raw Calculation Data</div>
-                  <div><b>Current Year QRE Breakdown:</b> {JSON.stringify(results.currentYearQRE)}</div>
-                  <div><b>Historical Data:</b> {JSON.stringify(results.historicalData)}</div>
-                </div>
-              )}
-            </div>
-            {/* End Debug Data Accordion */}
-          </div>
-        </div>
-
-        {/* State Credits - Right Column */}
-        <div className="space-y-6">
-          <div className="bg-white rounded-lg shadow-sm border border-gray-200 p-6">
-            <h3 className="text-lg font-semibold text-gray-900 mb-4 flex items-center">
-              <MapPin className="w-5 h-5 mr-2" />
-              State R&D Tax Credits
-            </h3>
-            
-            {stateCredits.length > 0 ? (
-              <div className="space-y-4">
-                {stateCredits.map((credit) => (
-                  <div key={credit.state} className="bg-gray-50 rounded-lg p-4">
-                    <div className="flex items-center justify-between mb-2">
-                      <div className="text-lg font-semibold">{credit.state}</div>
-                      <div className="text-sm text-gray-600">Rate: {formatPercentage(credit.rate)}</div>
-                    </div>
-                    <div className="grid grid-cols-1 gap-2">
-                      <div className="flex justify-between items-center">
-                        <span className="text-sm text-gray-600">QRE Applied:</span>
-                        <span className="font-semibold">{formatCurrency(credit.qre)}</span>
-                      </div>
-                      <div className="flex justify-between items-center border-t pt-2">
-                        <span className="text-sm text-gray-600">State Credit:</span>
-                        <span className="text-lg font-semibold text-green-600">{formatCurrency(credit.credit)}</span>
-                      </div>
-                    </div>
-                  </div>
-                ))}
-                <div className="mt-4 p-4 bg-green-50 rounded-lg">
-                  <div className="flex justify-between items-center">
-                    <div className="text-sm text-green-600">Total State Credits</div>
-                    <div className="text-xl font-bold text-green-900">{formatCurrency(totalStateCredits)}</div>
-                  </div>
-                </div>
-              </div>
-            ) : (
-              <div className="text-center py-8 text-gray-500">
-                <MapPin className="w-12 h-12 mx-auto mb-4 text-gray-300" />
-                <p>No state credits available</p>
-                <p className="text-sm">State calculations will be implemented soon</p>
-              </div>
-            )}
-=======
       {historicalCards.length > 0 && (
         <div className="bg-white rounded-lg shadow-sm border border-gray-200 p-6">
           <h3 className="text-lg font-semibold text-gray-900 mb-4">Historical Summary</h3>
@@ -2704,17 +2001,12 @@
               <RefreshCw className={`w-4 h-4 mr-2 ${loading ? 'animate-spin' : ''}`} />
               {loading ? 'Recalculating...' : 'Recalculate All'}
             </button>
->>>>>>> ed6c4090
           </div>
         </div>
       </div>
 
       {/* Navigation */}
-<<<<<<< HEAD
-      <div className="flex justify-between pt-6">
-=======
       <div className="flex justify-between pt-4">
->>>>>>> ed6c4090
         <button
           onClick={onPrevious}
           className="px-6 py-2 border border-gray-300 text-gray-700 rounded-lg hover:bg-gray-50 transition-colors"
