--- conflicted
+++ resolved
@@ -2,12 +2,8 @@
 import { supabase } from '../../../../../lib/supabase';
 import { Plus, ChevronDown, ChevronRight, Edit, Trash2, MoveUp, MoveDown, UserPlus, Sparkles, RotateCcw } from 'lucide-react';
 import { motion } from 'framer-motion';
-<<<<<<< HEAD
-import { AIService, AIGenerationContext } from '../../../../../services/aiService';
-=======
 import { AIService } from "../../../../../services/aiService";
 // aiService removed - using static content generation
->>>>>>> ed6c4090
 
 interface ResearchExplorerStepProps {
   selectedActivities: any[];
@@ -1005,12 +1001,9 @@
   // State for expanded activities (fixes React Hooks error)
   const [expandedActivities, setExpandedActivities] = useState<{ [key: string]: boolean }>({});
 
-<<<<<<< HEAD
-=======
   // Note: Data isolation is now handled by parent component via key prop
   // which forces complete component remount when switching businesses
 
->>>>>>> ed6c4090
   // Helper function to toggle expanded state
   const toggleExpanded = (activityId: string) => {
     setExpandedActivities(prev => ({
@@ -2358,30 +2351,11 @@
         }
       }
 
-<<<<<<< HEAD
-      const { data, error } = await supabase
-        .from('rd_selected_activities')
-        .select(`
-          id,
-          activity_id,
-          practice_percent,
-          selected_roles,
-          config,
-          research_guidelines,
-          rd_research_activities (
-            id,
-            title,
-            focus_id
-          )
-        `)
-        .eq('business_year_id', selectedBusinessYearId);
-=======
       // STEP 6: Copy Contractor Year Data
       const { data: sourceContractors, error: contractorsError } = await supabase
         .from('rd_contractor_year_data')
         .select('*')
         .eq('business_year_id', sourceBusinessYearId);
->>>>>>> ed6c4090
 
       if (contractorsError) {
         console.error('Error fetching source contractors:', contractorsError);
@@ -3364,36 +3338,7 @@
             <div className="bg-white rounded-2xl shadow-lg border border-gray-100 overflow-hidden">
               <div className="bg-gradient-to-r from-gray-50 to-gray-100 px-6 py-4 border-b border-gray-200 flex items-center justify-between">
                 <div className="flex items-center">
-<<<<<<< HEAD
-                  <h3 className="text-2xl font-bold bg-gradient-to-r from-blue-600 via-purple-600 to-indigo-600 bg-clip-text text-transparent mr-4">Activity Configuration</h3>
-                  <div className="flex items-center space-x-2">
-                    <label className="text-sm font-medium text-gray-700">Year:</label>
-                    <select
-                      value={selectedYear}
-                      onChange={(e) => {
-                        const year = parseInt(e.target.value);
-                        setSelectedYear(year);
-                        const businessYear = availableBusinessYears.find(by => by.year === year);
-                        if (businessYear) {
-                          setSelectedBusinessYearId(businessYear.id);
-                        }
-                      }}
-                      className="border border-gray-300 rounded px-2 py-1 text-sm focus:outline-none focus:ring-2 focus:ring-blue-500"
-                    >
-                      {availableBusinessYears.length > 0 ? (
-                        availableBusinessYears.map(businessYear => (
-                          <option key={businessYear.id} value={businessYear.year}>
-                            {businessYear.year}
-                          </option>
-                        ))
-                      ) : (
-                        <option value="">No years available</option>
-                      )}
-                    </select>
-                  </div>
-=======
                   <h3 className="text-2xl font-bold bg-gradient-to-r from-blue-600 via-purple-600 to-indigo-600 bg-clip-text text-transparent mr-4">Activity Configuration ({selectedYear})</h3>
->>>>>>> ed6c4090
                 </div>
                 <div className="text-right">
                   <div className="text-sm text-gray-600">Available for R&D</div>
@@ -4052,18 +3997,6 @@
         .filter(role => activity.selected_roles.includes(role.id))
         .map(role => role.name);
 
-<<<<<<< HEAD
-      const context: AIGenerationContext = {
-        research_activity_name: activity.activity_name || 'Unknown Activity',
-        practice_percentage: activity.practice_percent,
-        roles_involved: selectedRoleNames,
-        industry_type: activity.activity_category || 'General',
-        category: activity.activity_category,
-        frequency_percent: 100
-      };
-
-      const aiAnswers = await AIService.generateAllAnswers(context);
-=======
       // TEMP: Commented out AI functionality due to deleted aiService
       // const context: AIGenerationContext = {
       //   businessProfile: { name: activity.activity_name || 'Unknown Activity' },
@@ -4086,18 +4019,12 @@
         developmentSteps,
         dataFeedback
       };
->>>>>>> ed6c4090
       
       const updatedGuidelines = {
         ...guidelines,
         hypothesis: aiAnswers.hypothesis,
-<<<<<<< HEAD
-        development_steps: aiAnswers.development_steps,
-        data_feedback: aiAnswers.data_feedback
-=======
         development_steps: aiAnswers.developmentSteps,
         data_feedback: aiAnswers.dataFeedback
->>>>>>> ed6c4090
       };
       
       setGuidelines(updatedGuidelines);
@@ -4116,27 +4043,6 @@
         .filter(role => activity.selected_roles.includes(role.id))
         .map(role => role.name);
 
-<<<<<<< HEAD
-      const context: AIGenerationContext = {
-        research_activity_name: activity.activity_name || 'Unknown Activity',
-        practice_percentage: activity.practice_percent,
-        roles_involved: selectedRoleNames,
-        industry_type: activity.activity_category || 'General',
-        category: activity.activity_category,
-        frequency_percent: 100
-      };
-
-      let newValue = '';
-      switch (field) {
-        case 'hypothesis':
-          newValue = await AIService.generateHypothesis(context);
-          break;
-        case 'development_steps':
-          newValue = await AIService.generateDevelopmentSteps(context);
-          break;
-        case 'data_feedback':
-          newValue = await AIService.generateDataFeedback(context);
-=======
       // TEMP: Commented out AI functionality due to deleted aiService
       let newValue = '';
       switch (field) {
@@ -4151,7 +4057,6 @@
         case 'data_feedback':
           // newValue = await aiService.generateContent(`Generate data feedback approach for: ${activity.activity_name || 'Unknown Activity'}`);
           newValue = 'AI service temporarily unavailable';
->>>>>>> ed6c4090
           break;
       }
 
