--- conflicted
+++ resolved
@@ -1556,7 +1556,7 @@
               <div class="header-left">
                 <div class="logo-section">
                   <div class="company-logo">
-                    <img src="/images/Direct Research_horizontal advisors logo.png" alt="Direct Research Logo" class="logo-img">
+                    <img src="${import.meta.env.VITE_PUBLIC_SITE_URL}/images/Direct Research_horizontal advisors logo.png" alt="Direct Research Logo" class="logo-img">
                   </div>
                   <div class="company-info">
                     <h2 class="company-name">Direct Research</h2>
@@ -1667,246 +1667,6 @@
     }
   }
 
-<<<<<<< HEAD
-  private static restructureContentWithPageBreaks(element: HTMLElement, data: FilingGuideExportData): string {
-    const { businessData, selectedYear } = data;
-    const currentDate = new Date().toLocaleDateString('en-US', {
-      year: 'numeric',
-      month: 'long',
-      day: 'numeric'
-    });
-
-    console.log('🔄 [PDF] Restructuring content with page breaks for:', businessData?.name, selectedYear?.year);
-
-    // Clean the element first
-    this.cleanContentForPuppeteer(element);
-
-    // Extract sections from the existing content using multiple selector patterns
-    const sections = {
-      cover: this.extractSection(element, '#filing-guide-section-cover, .filing-guide-cover-page, [id*="cover"]'),
-      about: this.extractSection(element, '#filing-guide-section-about, .about-direct-research, [id*="about"]'),
-      overview: this.extractSection(element, '#filing-guide-section-overview, .filing-process-overview, [id*="overview"]'),
-      processSteps: this.extractSection(element, '.filing-process-steps, .process-steps'), // Will be removed
-      summaryTables: this.extractSection(element, '#filing-guide-section-summary, .qre-summary-tables, .qre-table, [id*="summary"]'),
-      calculationSummary: this.extractSection(element, '.calculation-method-summary'), // Will be removed
-      form6765: this.extractSection(element, '#filing-guide-section-form6765, .form-6765, [id*="form6765"], [id*="form-6765"]'),
-      stateCredits: this.extractSection(element, '#filing-guide-section-state, .state-credits, .state-pro-forma, [id*="state"]'),
-      stateGuidelines: this.extractSection(element, '.state-guidelines, .state-filing-guidelines, [class*="guidelines"]'),
-      calculations: this.extractSection(element, '#filing-guide-section-calculations, .calculation-specifics, [id*="calculation"]'),
-      researchBaseline: this.extractSection(element, '.research-activity-baseline, .research-baseline, [class*="baseline"], [class*="research-activity"]')
-    };
-
-    // Check if it's pre-2024 Form 6765
-    const isPre2024 = selectedYear && selectedYear.year < 2024;
-
-    // Log what sections were found
-    console.log('📋 [PDF] Extracted sections:', {
-      cover: !!sections.cover,
-      about: !!sections.about,
-      overview: !!sections.overview,
-      summaryTables: !!sections.summaryTables,
-      form6765: !!sections.form6765,
-      stateCredits: !!sections.stateCredits,
-      stateGuidelines: !!sections.stateGuidelines,
-      calculations: !!sections.calculations,
-      researchBaseline: !!sections.researchBaseline,
-      isPre2024
-    });
-
-    return `
-      <!-- Page 1: Title Page -->
-      <div class="pdf-page title-page">
-        ${this.createTitlePage(businessData, selectedYear, currentDate)}
-      </div>
-
-      <!-- Page 2: About Direct Research -->
-      <div class="pdf-page about-page">
-        ${sections.about || this.createAboutSection()}
-      </div>
-
-      <!-- Page 3: Filing Process Overview -->
-      <div class="pdf-page overview-page">
-        ${sections.overview || this.createFilingProcessOverview()}
-      </div>
-
-      <!-- Page 4: Summary Tables and Visuals -->
-      <div class="pdf-page summary-page">
-        <div class="filing-guide-section">
-          <div class="filing-guide-section-header">
-            <div class="filing-guide-section-title">Summary Tables and Visuals</div>
-            <div class="filing-guide-section-subtitle">QRE calculations and visual breakdowns</div>
-          </div>
-          ${sections.summaryTables || '<p>Summary tables will be displayed here.</p>'}
-        </div>
-      </div>
-
-      <!-- Page 5-6: Form 6765 -->
-      <div class="pdf-page form-page ${isPre2024 ? 'pre-2024-form' : 'form-2024-plus'}">
-        <div class="filing-guide-section">
-          <div class="filing-guide-section-header">
-            <div class="filing-guide-section-title">Form 6765 ${isPre2024 ? '(Pre-2024)' : '(2024+)'}</div>
-            <div class="filing-guide-section-subtitle">Credit for Increasing Research Activities</div>
-          </div>
-          ${sections.form6765 || '<p>Form 6765 will be displayed here.</p>'}
-        </div>
-      </div>
-
-      <!-- Page 7: State Pro Forma (Single Page) -->
-      ${sections.stateCredits ? `
-      <div class="pdf-page state-proforma-page">
-        <div class="filing-guide-section state-proforma-compact">
-          <div class="filing-guide-section-header">
-            <div class="filing-guide-section-title">State Credits Pro Forma</div>
-            <div class="filing-guide-section-subtitle">State-specific R&D credit calculations</div>
-          </div>
-          ${sections.stateCredits}
-        </div>
-      </div>
-      ` : ''}
-
-      <!-- Page 8: State Guidelines (Single Page) -->
-      ${sections.stateGuidelines ? `
-      <div class="pdf-page state-guidelines-page">
-        <div class="filing-guide-section">
-          <div class="filing-guide-section-header">
-            <div class="filing-guide-section-title">State Guidelines</div>
-            <div class="filing-guide-section-subtitle">State-specific filing requirements and notes</div>
-          </div>
-          ${sections.stateGuidelines}
-        </div>
-      </div>
-      ` : ''}
-
-      <!-- Page 9: Research Activity Baseline (New Page) -->
-      ${sections.researchBaseline ? `
-      <div class="pdf-page research-baseline-page">
-        <div class="filing-guide-section">
-          <div class="filing-guide-section-header">
-            <div class="filing-guide-section-title">Research Activity Baseline</div>
-            <div class="filing-guide-section-subtitle">Research activities and baseline calculations</div>
-          </div>
-          ${sections.researchBaseline}
-        </div>
-      </div>
-      ` : ''}
-
-      <!-- Additional Calculation Specifics -->
-      ${sections.calculations ? `
-      <div class="pdf-page calculations-page">
-        <div class="filing-guide-section">
-          <div class="filing-guide-section-header">
-            <div class="filing-guide-section-title">Calculation Specifics</div>
-            <div class="filing-guide-section-subtitle">Detailed calculation methodology and notes</div>
-          </div>
-          ${sections.calculations}
-        </div>
-      </div>
-      ` : ''}
-    `;
-  }
-
-  private static extractSection(element: HTMLElement, selectors: string): string {
-    // Try multiple selectors separated by commas
-    const selectorList = selectors.split(',').map(s => s.trim());
-    
-    for (const selector of selectorList) {
-      try {
-        const section = element.querySelector(selector);
-        if (section) {
-          console.log(`✅ [PDF] Found section with selector: ${selector}`);
-          // Clone the section to avoid modifying the original
-          const sectionClone = section.cloneNode(true) as HTMLElement;
-          this.cleanContentForPuppeteer(sectionClone);
-          return sectionClone.outerHTML;
-        }
-      } catch (error) {
-        console.warn(`⚠️ [PDF] Invalid selector: ${selector}`, error);
-      }
-    }
-    
-    console.log(`❌ [PDF] No section found for selectors: ${selectors}`);
-    return '';
-  }
-
-  private static createTitlePage(businessData: any, selectedYear: any, currentDate: string): string {
-    return `
-      <div class="title-page-content">
-        <div class="title-logo">
-          <img src="${import.meta.env.VITE_PUBLIC_SITE_URL}/images/Direct Research_horizontal advisors logo.png" alt="Direct Research Logo" class="title-logo-img">
-        </div>
-        
-        <h1 class="title-main">Federal R&D Credit Filing Guide</h1>
-        <h2 class="title-subtitle">Prepared by Direct Research</h2>
-        
-        <div class="title-details">
-          <div class="detail-row">
-            <span class="detail-label">Client Name:</span>
-            <span class="detail-value">${businessData?.name || 'N/A'}</span>
-          </div>
-          <div class="detail-row">
-            <span class="detail-label">Tax Year:</span>
-            <span class="detail-value">${selectedYear?.year || 'N/A'}</span>
-          </div>
-          <div class="detail-row">
-            <span class="detail-label">Date Generated:</span>
-            <span class="detail-value">${currentDate}</span>
-          </div>
-        </div>
-        
-        <div class="title-footer">
-          <p>This document contains confidential and proprietary information prepared specifically for the above-named client.</p>
-        </div>
-      </div>
-    `;
-  }
-
-  private static createAboutSection(): string {
-    return `
-      <div class="about-content">
-        <h2>About Direct Research</h2>
-        <p>Direct Research is a leading provider of R&D tax credit services, specializing in helping businesses maximize their federal and state research and development tax incentives.</p>
-        
-        <h3>Our Services</h3>
-        <ul>
-          <li>R&D Tax Credit Studies and Documentation</li>
-          <li>Federal and State Credit Calculations</li>
-          <li>IRS Audit Defense and Support</li>
-          <li>Research Activity Documentation</li>
-          <li>Multi-State Credit Optimization</li>
-        </ul>
-        
-        <h3>Our Expertise</h3>
-        <p>With years of experience in R&D tax credit consulting, our team understands the complexities of federal and state regulations, ensuring your business captures every eligible credit while maintaining full compliance.</p>
-      </div>
-    `;
-  }
-
-  private static createFilingProcessOverview(): string {
-    return `
-      <div class="overview-content">
-        <h2>Filing Process Overview</h2>
-        <p>This section provides a comprehensive overview of the R&D tax credit filing process and key considerations for your tax return.</p>
-        
-        <h3>Key Filing Requirements</h3>
-        <ul>
-          <li>Complete Form 6765 for federal R&D credit claim</li>
-          <li>Attach supporting documentation and calculations</li>
-          <li>File applicable state forms for additional credits</li>
-          <li>Maintain detailed records of research activities</li>
-        </ul>
-        
-        <h3>Important Deadlines</h3>
-        <ul>
-          <li>Federal filing: Original tax return due date (with extensions)</li>
-          <li>State filings: Vary by state (see state-specific guidelines)</li>
-          <li>Documentation retention: Minimum 3 years, recommended 6+ years</li>
-        </ul>
-      </div>
-    `;
-  }
-
-=======
->>>>>>> d7b10415
   private static cleanContentForPuppeteer(element: HTMLElement): void {
     // Remove all interactive elements
     const interactiveSelectors = [
