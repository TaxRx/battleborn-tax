--- conflicted
+++ resolved
@@ -1550,48 +1550,7 @@
       </head>
       <body>
         <div class="pdf-wrapper">
-<<<<<<< HEAD
-          <!-- Simple Header -->
-          <div class="pdf-header">
-            <div class="header-content">
-              <div class="header-left">
-                <div class="logo-section">
-                  <div class="company-logo">
-                    <img src="${import.meta.env.VITE_PUBLIC_SITE_URL}/images/Direct Research_horizontal advisors logo.png" alt="Direct Research Logo" class="logo-img">
-                  </div>
-                  <div class="company-info">
-                    <h2 class="company-name">Direct Research</h2>
-                  </div>
-                </div>
-              </div>
-              <div class="header-right">
-                <h1 class="document-title">Federal R&D Credit Filing Guide</h1>
-              </div>
-            </div>
-          </div>
-
-          <!-- Document Content -->
-          <div class="pdf-content">
-            ${contentClone.outerHTML}
-          </div>
-
-          <!-- Professional Footer -->
-          <div class="pdf-footer">
-            <div class="footer-content">
-              <div class="footer-left">
-                <span>Prepared by Direct Research</span>
-              </div>
-              <div class="footer-center">
-                <span>Confidential & Proprietary</span>
-              </div>
-              <div class="footer-right">
-                <span>Tax Year ${selectedYear?.year || 'N/A'}</span>
-              </div>
-            </div>
-          </div>
-=======
           ${structuredContent}
->>>>>>> 7a73b771
         </div>
       </body>
       </html>
@@ -1835,7 +1794,7 @@
     return `
       <div class="title-page-content">
         <div class="title-logo">
-          <img src="/images/Direct Research_horizontal advisors logo.png" alt="Direct Research Logo" class="title-logo-img">
+          <img src="${import.meta.env.VITE_PUBLIC_SITE_URL}/images/Direct Research_horizontal advisors logo.png" alt="Direct Research Logo" class="title-logo-img">
         </div>
         
         <h1 class="title-main">Federal R&D Credit Filing Guide</h1>
